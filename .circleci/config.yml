--- conflicted
+++ resolved
@@ -32,23 +32,6 @@
       - run:
           command: |
             /scripts/publish-chart.sh
-<<<<<<< HEAD
-
-  integrationTests:
-    docker:
-      - image: web3f/ci-commons:v2.4.4
-    resource_class: large    
-    steps:
-      - checkout
-      - setup_remote_docker
-      - run:
-          description: run integration tests
-          command: |
-            /scripts/integration-tests.sh          
-
-=======
-  
->>>>>>> cfea963a
   deploy:
       docker:
         - image: web3f/ci-commons:v2.4.4
@@ -69,21 +52,9 @@
           context: dockerhub-bot
           filters:
             tags:
-<<<<<<< HEAD
-              only: /.*/
-      - integrationTests:
-          filters:
-            tags:
-              only: /.*/   
-          requires:
-            - buildImage          
-      - publishChart:
-          context: github-bot
-=======
               only: /.*/       
       - publishImage:
           context: dockerhub-bot
->>>>>>> cfea963a
           filters:
             branches:
               ignore: /.*/
